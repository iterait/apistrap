from setuptools import find_packages, setup

<<<<<<< HEAD
setup(
    name="apistrap",
    version="0.9.9",
    description="Iterait REST API utilities",
    classifiers=[
        "Development Status :: 4 - Beta",
        "Environment :: Console",
        "Intended Audience :: Developers",
        "Operating System :: Unix",
        "Programming Language :: Python :: Implementation :: CPython",
        "License :: OSI Approved :: MIT License",
        "Programming Language :: Python :: 3.7",
    ],
    keywords="api rest http",
    url="https://github.com/iterait/apistrap",
    author=["Iterait a.s.", "Cognexa Solutions s.r.o."],
    author_email="hello@iterait.com",
    license="MIT",
    packages=find_packages(".", exclude="tests"),
    package_data={"apistrap": ["templates/*.html"]},
    zip_safe=False,
    setup_requires=["pytest-runner"],
    tests_require=["pytest", "pytest-mock", "pytest-flask", "pytest-aiohttp", "flask", "aiohttp", "numpy"],
    install_requires=["apispec==1.2", "schematics", "more_itertools", "Werkzeug", "jinja2", "docstring_parser>=0.5"],
    extras_require={"flask": ["flask"], "aiohttp": ["aiohttp"], "NonNanFloatType": ["numpy"]},
)
=======
setup(name='apistrap',
      version='0.9.9',
      description='Iterait REST API utilities',
      classifiers=[
          'Development Status :: 4 - Beta',
          'Environment :: Console',
          'Intended Audience :: Developers',
          'Operating System :: Unix',
          'Programming Language :: Python :: Implementation :: CPython',
          'License :: OSI Approved :: MIT License',
          'Programming Language :: Python :: 3.7',
      ],
      keywords='api rest http',
      url='https://github.com/iterait/apistrap',
      author=['Iterait a.s.', 'Cognexa Solutions s.r.o.'],
      author_email='hello@iterait.com',
      license='MIT',
      packages=find_packages('.', exclude='tests'),
      package_data={
          'apistrap': ['templates/*.html']
      },
      zip_safe=False,
      setup_requires=['pytest-runner'],
      tests_require=['pytest', 'pytest-mock', 'pytest-flask', 'pytest-aiohttp', 'flask<=1.1.4', 'aiohttp', 'numpy'],
      install_requires=['apispec==1.2', 'schematics', 'more_itertools', 'Werkzeug', 'jinja2', 'docstring_parser>=0.5'],
      extras_require={
          'flask': ['flask<=1.1.4'],
          'aiohttp': ['aiohttp'],
          'NonNanFloatType': ['numpy']
      })
>>>>>>> ddc3a09f
<|MERGE_RESOLUTION|>--- conflicted
+++ resolved
@@ -1,33 +1,6 @@
 from setuptools import find_packages, setup
 
-<<<<<<< HEAD
-setup(
-    name="apistrap",
-    version="0.9.9",
-    description="Iterait REST API utilities",
-    classifiers=[
-        "Development Status :: 4 - Beta",
-        "Environment :: Console",
-        "Intended Audience :: Developers",
-        "Operating System :: Unix",
-        "Programming Language :: Python :: Implementation :: CPython",
-        "License :: OSI Approved :: MIT License",
-        "Programming Language :: Python :: 3.7",
-    ],
-    keywords="api rest http",
-    url="https://github.com/iterait/apistrap",
-    author=["Iterait a.s.", "Cognexa Solutions s.r.o."],
-    author_email="hello@iterait.com",
-    license="MIT",
-    packages=find_packages(".", exclude="tests"),
-    package_data={"apistrap": ["templates/*.html"]},
-    zip_safe=False,
-    setup_requires=["pytest-runner"],
-    tests_require=["pytest", "pytest-mock", "pytest-flask", "pytest-aiohttp", "flask", "aiohttp", "numpy"],
-    install_requires=["apispec==1.2", "schematics", "more_itertools", "Werkzeug", "jinja2", "docstring_parser>=0.5"],
-    extras_require={"flask": ["flask"], "aiohttp": ["aiohttp"], "NonNanFloatType": ["numpy"]},
-)
-=======
+
 setup(name='apistrap',
       version='0.9.9',
       description='Iterait REST API utilities',
@@ -57,5 +30,4 @@
           'flask': ['flask<=1.1.4'],
           'aiohttp': ['aiohttp'],
           'NonNanFloatType': ['numpy']
-      })
->>>>>>> ddc3a09f
+      })