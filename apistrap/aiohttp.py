import inspect
import json
import logging
import mimetypes
import re
from copy import deepcopy
from itertools import chain
from os import path
from pathlib import Path
from typing import Any, Callable, Coroutine, List, Optional, Tuple, Type

import jinja2
from aiohttp import web
from aiohttp.web_exceptions import HTTPError
from aiohttp.web_request import BaseRequest, Request
from aiohttp.web_response import Response
from aiohttp.web_urldispatcher import AbstractRoute, DynamicResource, PlainResource
from schematics import Model
from schematics.exceptions import DataError

from apistrap.decorators import AcceptsDecorator, RespondsWithDecorator
from apistrap.errors import ApiClientError, InvalidResponseError, UnexpectedResponseError
from apistrap.extension import Apistrap
from apistrap.schemas import ErrorResponse
from apistrap.types import FileResponse
from apistrap.utils import format_exception, snake_to_camel


class AioHTTPRespondsWithDecorator(RespondsWithDecorator):
    async def _process_response(self, response, is_last_decorator: bool, *args, **kwargs):
        if isinstance(response, Response) or isinstance(response, web.StreamResponse):
            return response
        if isinstance(response, FileResponse):
            # TODO consider implementing add_etags, cache_timeout and conditional
            headers = {}

            if self._mimetype:
                headers["Content-Type"] = self._mimetype
            elif response.mimetype:
                headers["Content-Type"] = response.mimetype
            elif response.attachment_filename:
                headers["Content-Type"] = mimetypes.guess_type(response.attachment_filename)[0]

            if response.last_modified is not None:
                headers["Last-Modified"] = str(response.last_modified)

            if response.as_attachment:
                if response.attachment_filename is None:
                    raise TypeError("Missing attachment filename")

                headers["Content-Disposition"] = f"attachment,filename={response.attachment_filename}"

            if isinstance(response.filename_or_fp, str) or isinstance(response.filename_or_fp, Path):
                return web.FileResponse(response.filename_or_fp, headers=headers)
            else:
                stream = web.StreamResponse(headers=headers)
                request = next(filter(lambda a: isinstance(a, BaseRequest), chain(args, kwargs.values())), None)

                if request is None:
                    raise TypeError("No request passed to view function")

                await stream.prepare(request)

                while True:
                    chunk = response.filename_or_fp.read(16536)
                    if not chunk:
                        await stream.write_eof()
                        break

                    await stream.write(chunk)

                return stream

        if not isinstance(response, self._response_class):
            if is_last_decorator:
                raise UnexpectedResponseError(type(response))
            return response  # Let's hope the next RespondsWithDecorator takes care of the response

        try:
            response.validate()
        except DataError as e:
            raise InvalidResponseError(e.errors) from e

        return web.Response(
            text=json.dumps(response.to_primitive()), content_type="application/json", status=self._code
        )


class AioHTTPAcceptsDecorator(AcceptsDecorator):
    def _get_request_content_type(self, request: BaseRequest, *args, **kwargs):
        return request.content_type

    async def _get_request_json(self, request: BaseRequest, *args, **kwargs):
        try:
            data = await request.json()
        except json.decoder.JSONDecodeError as ex:
            raise ApiClientError("The request body must be a JSON object") from ex

        if isinstance(data, str):
            raise ApiClientError("The request body must be a JSON object")

        return data


ErrorHandler = Callable[[Exception], Tuple[ErrorResponse, int]]


@web.middleware
class ErrorHandlerMiddleware:
    """
    A configurable handler for exceptions raised when processing HTTP requests.
    """

    def __init__(self, apistrap: "AioHTTPApistrap"):
        """
        :param apistrap: The apistrap extension object
        """
        self._apistrap = apistrap
        self._handlers = []
        self._default_handlers = [
            (HTTPError, self._handle_http_error),
            (ApiClientError, self._handle_client_error),
            (Exception, self._handle_server_error),
        ]

    def add_handler(self, exception_type: Type[Exception], handler: ErrorHandler) -> None:
        """
        Add a new error handler.

        :param exception_type: Only instances of this exception type will be handled by the handler
        :param handler: A function that handles the exception and returns a response
        """
        self._handlers.append((exception_type, handler))

    def handle_error(self, exception: Exception) -> Tuple[ErrorResponse, int]:
        """
        Find a handler for an exception and invoke it, then return an error response.

        :param exception: the exception to be handled
        :return: an ErrorResponse instance
        """
        for handled_type, handler in chain(
            self._handlers, self._default_handlers if self._apistrap.use_default_error_handlers else []
        ):
            if isinstance(exception, handled_type):
                return handler(exception)

        raise ValueError(f"Unexpected exception type `{type(exception).__name__}`") from exception

    def _handle_server_error(self, exception):
        """
        Default handler for server errors (500-599).

        :param exception: the exception to be handled
        :return: an ErrorResponse instance
        """
        logging.exception(exception)
        if self._apistrap.app.debug:
            return ErrorResponse(dict(message=str(exception), debug_data=format_exception(exception))), 500
        else:
            return ErrorResponse(dict(message="Internal server error")), 500

    def _handle_client_error(self, exception):
        """
        Default handler for client errors (400-499).

        :param exception: the exception to be handled
        :return: an ErrorResponse instance
        """
        if self._apistrap.app.debug:
            logging.exception(exception)
            return ErrorResponse(dict(message=str(exception), debug_data=format_exception(exception))), 400
        else:
            return ErrorResponse(dict(message=str(exception))), 400

    def _handle_http_error(self, exception):
        """
        Default handler for http errors (e.g. 404).

        :param exception: the exception to be handled
        :return: an ErrorResponse instance
        """
        logging.exception(exception)
        return ErrorResponse(dict(message=exception.text)), exception.status_code

    async def __call__(
        self, request: BaseRequest, handler: Callable[[BaseRequest], Coroutine[Any, Any, Response]]
    ) -> web.Response:
        """
        Invoke the middleware.

        :param request: the API request (will be handled without any modifications)
        :param handler: the handler function (will be invoked without any modifications)
        :return: either the response of the handler or an error message response
        """
        try:
            return await handler(request)
        except Exception as ex:
            error_response, code = self.handle_error(ex)

            return web.Response(
                text=json.dumps(error_response.to_primitive()), content_type="application/json", status=code
            )


class AioHTTPApistrap(Apistrap):
    SYNTHETIC_WRAPPER_ATTR = "aiohttp_apistrap_wrapped_function"

    def __init__(self):
        super().__init__()
        self.app: web.Application = None
        self.error_middleware = ErrorHandlerMiddleware(self)
        self._jinja_env = jinja2.Environment(
            loader=jinja2.FileSystemLoader(path.join(path.dirname(__file__), "templates"))
        )

    def init_app(self, app: web.Application) -> None:
        """
        Bind the extension to an AioHTTP instance.

        :param app: the AioHTTP instance
        """

        self.app = app
        app.middlewares.append(self.error_middleware)

        if self.spec_url is not None:
            app.router.add_route("get", self.spec_url, self._get_spec)

            if self.ui_url is not None:
                for ui_url in (self.ui_url, self.ui_url + "/"):
                    app.router.add_route("get", ui_url, self._get_ui)

<<<<<<< HEAD
        app.on_startup.append(self._process_routes)
=======
            if self.redoc_url is not None:
                for redoc_url in (self.redoc_url, self.redoc_url + "/"):
                    app.router.add_route("get", redoc_url, self._get_redoc)
>>>>>>> 7baefcfe

    def _get_spec(self, request: Request):
        """
        Serves the OpenAPI specification
        """

        return web.Response(text=json.dumps(self.to_openapi_dict()), content_type="application/json", status=200)

    _get_spec.apistrap_ignore = True

    def _get_ui(self, request: Request):
        """
        Serves Swagger UI
        """

        return web.Response(
            text=self._jinja_env.get_template("apidocs.html").render(apistrap=self),
            content_type="text/html",
            status=200,
        )

    _get_ui.apistrap_ignore = True

<<<<<<< HEAD
    async def _process_routes(self, *args, **kwargs) -> None:
        """
        Process all non-ignored routes and their parameters
        """

        self._extract_specs()

        for route in self.app.router.routes():
            if self._is_route_ignored(route.method, route.handler):
                continue

            self._process_route_parameters(route)
=======
    def _get_redoc(self, request: Request):
        """
        Serves ReDoc
        """

        return web.Response(
            text=self._jinja_env.get_template("redoc.html").render(apistrap=self),
            content_type="text/html",
            status=200,
        )

    _get_redoc.apistrap_ignore = True
>>>>>>> 7baefcfe

    def _extract_specs(self) -> None:
        """
        Extract the specification data from the bound AioHTTP app. If the data was already extracted, do not do
        anything.
        """

        route: AbstractRoute
        for route in self.app.router.routes():
            if self._is_route_ignored(route.method, route.handler):
                continue

            url = ""

            if isinstance(route.resource, PlainResource):
                url = route.resource.get_info()["path"]
            elif isinstance(route.resource, DynamicResource):
                url = route.resource.get_info()["formatter"]

            self.spec.path(url, {route.method.lower(): self._extract_operation_spec(route)})

    def _check_parameter_type(self, parameter: inspect.Parameter):
        """
        Make sure that given parameter is annotated with a supported type

        :param parameter: the parameter to check
        :raises TypeError: on unsupported parameters
        """

        criteria = [
            parameter.annotation == inspect.Parameter.empty,
            parameter.annotation == str,
            parameter.annotation == "str",
            parameter.annotation == int,
            parameter.annotation == "int",
        ]

        if not any(criteria):
            raise TypeError("Unsupported parameter type")

    def _parse_parameter_value(self, parameter: inspect.Parameter, value: str):
        if parameter.annotation == inspect.Parameter.empty:
            return value

        if parameter.annotation == str or parameter.annotation == "str":
            return str(value)

        if parameter.annotation == int or parameter.annotation == "int":
            return int(value)

    def _process_route_parameters(self, route: AbstractRoute) -> None:
        """
        If necessary, wrap the route handler with a coroutine that accepts a AioHTTP request, extracts parameters to
        satisfy the underlying handler and forwards them to the original handler.

        :param route: the route whose handler should be wrapped
        """

        signature = inspect.signature(route.handler)

        request_params = filter(lambda p: issubclass(p.annotation, BaseRequest), signature.parameters.values())
        request_param: Optional[inspect.Parameter] = next(request_params, None)

        if next(request_params, None) is not None:
            raise TypeError("The decorated view has more than one possible parameter for the AioHTTP request")

        if (
            request_param is None
            and "request" in signature.parameters.keys()
            and signature.parameters["request"].annotation == inspect.Signature.empty
        ):
            request_param = signature.parameters["request"]

        takes_aiohttp_request = request_param is not None

        additional_params: List[inspect.Parameter] = [
            *filter(
                lambda p: not takes_aiohttp_request or signature.parameters[p] != request_param,
                signature.parameters.keys(),
            )
        ]

        if not takes_aiohttp_request or additional_params:
            handler = route.handler
            accepted_path_params = set(self._get_route_parameter_names(route)).intersection(additional_params)

            for param in accepted_path_params:
                self._check_parameter_type(signature.parameters[param])

            async def wrapped_handler(request: Request):
                kwargs = {
                    name: self._parse_parameter_value(signature.parameters[name], request.match_info[name])
                    for name in accepted_path_params
                }

                if takes_aiohttp_request:
                    kwargs[request_param.name] = request

                bound_args: inspect.BoundArguments = signature.bind_partial(**kwargs)

                return await handler(*bound_args.args, **bound_args.kwargs)

            setattr(wrapped_handler, self.SYNTHETIC_WRAPPER_ATTR, handler)

            route._handler = wrapped_handler  # HACK

    def _extract_operation_spec(self, route: AbstractRoute) -> dict:
        """
        Extract specification data for a single operation.

        :param route: the route for the operation
        :return: a dict with specification data
        """

        handler = getattr(route.handler, self.SYNTHETIC_WRAPPER_ATTR, route.handler)

        specs_dict = deepcopy(getattr(handler, "specs_dict", {"parameters": [], "responses": {}}))
        specs_dict["summary"] = self._summary_from_docblock(handler.__doc__)
        specs_dict["operationId"] = snake_to_camel(handler.__name__)

        signature = inspect.signature(handler)
        param_doc = self._parameters_from_docblock(handler.__doc__)

        for param_name in self._get_route_parameter_names(route):
            parameter = signature.parameters.get(param_name, None)
            annotation = parameter.annotation if parameter else None

            parameter = {
                "in": "path",
                "name": param_name,
                "required": True,
                "schema": {"type": self._parameter_annotation_to_openapi_type(annotation)},
            }

            if param_name in param_doc.keys():
                parameter["description"] = param_doc[param_name]

            specs_dict["parameters"].append(parameter)

        return specs_dict

    def _get_route_parameter_names(self, route: AbstractRoute) -> List[str]:
        if not isinstance(route.resource, DynamicResource):
            return []

        return re.findall(r"{([a-zA-Z0-9]+[^}]*)}", route.resource.get_info()["formatter"])

    def _is_bound(self) -> bool:
        return self.app is not None

    def responds_with(
        self,
        response_class: Type[Model],
        *,
        code: int = 200,
        description: Optional[str] = None,
        mimetype: Optional[str] = None,
    ):
        """
        A decorator that fills in response schemas in the OpenAPI specification. It also converts Schematics models
        returned by view functions to JSON and validates them.
        """
        return AioHTTPRespondsWithDecorator(self, response_class, code=code, description=description, mimetype=mimetype)

    def accepts(self, request_class: Type[Model]):
        """
        A decorator that validates request bodies against a schema and passes it as an argument to the view function.
        The destination argument must be annotated with the request type.
        """
        return AioHTTPAcceptsDecorator(self, request_class)<|MERGE_RESOLUTION|>--- conflicted
+++ resolved
@@ -223,6 +223,7 @@
 
         self.app = app
         app.middlewares.append(self.error_middleware)
+        app.on_startup.append(self._process_routes)
 
         if self.spec_url is not None:
             app.router.add_route("get", self.spec_url, self._get_spec)
@@ -231,13 +232,9 @@
                 for ui_url in (self.ui_url, self.ui_url + "/"):
                     app.router.add_route("get", ui_url, self._get_ui)
 
-<<<<<<< HEAD
-        app.on_startup.append(self._process_routes)
-=======
             if self.redoc_url is not None:
                 for redoc_url in (self.redoc_url, self.redoc_url + "/"):
                     app.router.add_route("get", redoc_url, self._get_redoc)
->>>>>>> 7baefcfe
 
     def _get_spec(self, request: Request):
         """
@@ -260,21 +257,7 @@
         )
 
     _get_ui.apistrap_ignore = True
-
-<<<<<<< HEAD
-    async def _process_routes(self, *args, **kwargs) -> None:
-        """
-        Process all non-ignored routes and their parameters
-        """
-
-        self._extract_specs()
-
-        for route in self.app.router.routes():
-            if self._is_route_ignored(route.method, route.handler):
-                continue
-
-            self._process_route_parameters(route)
-=======
+    
     def _get_redoc(self, request: Request):
         """
         Serves ReDoc
@@ -287,7 +270,19 @@
         )
 
     _get_redoc.apistrap_ignore = True
->>>>>>> 7baefcfe
+
+    async def _process_routes(self, *args, **kwargs) -> None:
+        """
+        Process all non-ignored routes and their parameters
+        """
+
+        self._extract_specs()
+
+        for route in self.app.router.routes():
+            if self._is_route_ignored(route.method, route.handler):
+                continue
+
+            self._process_route_parameters(route)
 
     def _extract_specs(self) -> None:
         """
