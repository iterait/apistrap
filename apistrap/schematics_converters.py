from inspect import getmro
from typing import Any, Dict, Generator, Type, Optional

from schematics import Model
from schematics.types.base import (
    BaseType,
    BooleanType,
    DecimalType,
    FloatType,
    IntType,
    LongType,
    NumberType,
    StringType,
)
from schematics.types.compound import DictType, ListType, ModelType


def _get_serialized_name(field: BaseType) -> str:
    """
    Get the name under which the model field is saved in the serialized object

    :param field: the model field
    :return: a field name
    """
    return getattr(field, "serialized_name", None) or field.name


def _model_fields_to_schema_object_properties(model: Type[Model]) -> Dict[str, Any]:
    """
    Convert all fields of a model to OpenAPI 3 SchemaObject Properties objects

    :param model: the model to be converted
    :return: a dictionary with field names as keys and SchemaObjects as values
    """
    properties = {}

    for field in model._fields.values():
        serialized_name = _get_serialized_name(field)
        schema_object = _field_to_schema_object(field)

        if schema_object is not None:
            properties[serialized_name] = schema_object

    return properties


def _field_to_schema_object(field: BaseType) -> Optional[Dict[str, Any]]:
    """
    Convert a field definition to OpenAPI 3 schema.

    :param field: the field to be converted
    :return: a schema
    """

    if isinstance(field, ModelType):
        return _model_field_to_schema_object(field)
    elif isinstance(field, ListType):
        if isinstance(field.field, ModelType):
            return _model_array_to_schema_object(field)
        elif isinstance(field.field, BaseType):
            return _primitive_array_to_schema_object(field)
    elif isinstance(field, DictType):
        if isinstance(field.field, ModelType):
            return _model_dict_to_schema_object(field)
        elif isinstance(field.field, BaseType):
            return _primitive_dict_to_schema_object(field)
    elif isinstance(field, StringType):
        return _string_field_to_schema_object(field)
    elif isinstance(field, BaseType):
        return _primitive_field_to_schema_object(field)

    return None


SCHEMATICS_TYPE_TO_JSON_TYPE = {
    NumberType: "number",
    IntType: "integer",
    LongType: "integer",
    FloatType: "number",
    DecimalType: "number",
    BooleanType: "boolean",
}

SCHEMATICS_OPTIONS_TO_JSON_SCHEMA = {
    "max_length": "maxLength",
    "min_length": "minLength",
    "regex": "pattern",
    "min_value": "minimum",
    "max_value": "maximum",
    "min_size": "minItems",
    "max_size": "maxItems",
}


def _get_field_type(field: BaseType):
    for cls in getmro(field.__class__):
        if cls in SCHEMATICS_TYPE_TO_JSON_TYPE.keys():
            return SCHEMATICS_TYPE_TO_JSON_TYPE[cls]

    return "string"


def _extract_model_description(field: BaseType) -> Dict[str, Any]:
    """
    Load title and description from Schematics metadata.

    :param field: field to extract metadata from
    :return a dict with optional title and description keys
    """

    metadata = field.metadata
    data = {}

    if "label" in metadata:
        data["title"] = metadata["label"]

    if "description" in metadata:
        data["description"] = metadata["description"]

    return data


def _primitive_field_to_schema_object(field: BaseType) -> Dict[str, str]:
    schema = {
        "type": _get_field_type(field)
    }

    schema.update(_extract_model_description(field))

    for schematics_attr, json_schema_attr in SCHEMATICS_OPTIONS_TO_JSON_SCHEMA.items():
        if hasattr(field, schematics_attr):
            option_value = getattr(field, schematics_attr)
            if option_value is not None:
                schema[json_schema_attr] = option_value

    return schema


def _string_field_to_schema_object(field: StringType) -> Dict[str, str]:
    schema = _primitive_field_to_schema_object(field)

    if field.choices is not None:
        schema["enum"] = field.choices

    return schema


def _get_required_fields(model: Type[Model]) -> Generator[str, None, None]:
    """
    Extract required field names from a Schematics model

    :param model:
    :return: a generator of field names
    """

    for field in model._fields.values():
        if getattr(field, "required", False):
            yield _get_serialized_name(field)


def _model_array_to_schema_object(field: ModelType) -> Dict[str, Any]:
    """
    Get a SchemaObject for a list of given models

    :param field: the field field to be converted
    :return: a SchemaObject
    """

    model = field.field.model_class

    schema = {
        "type": "array",
<<<<<<< HEAD
=======
        "title": f"List of {model.__name__}",
>>>>>>> b18ed1fd
        "items": schematics_model_to_schema_object(model),
        "title": "List of {}".format(model.__name__)
    }

    schema.update(_extract_model_description(field))

    return schema


def _model_dict_to_schema_object(field: DictType) -> Dict[str, Any]:
    """
    Get a SchemaObject for a dictionary of given models

    :param field: the field to be converted
    :return: a SchemaObject
    """

    model = field.field.model_class

    schema = {
        "type": "object",
        "title": f"Dictionary of {model.__name__}",
        "additionalProperties": schematics_model_to_schema_object(model),
    }

    schema.update(_extract_model_description(field))

    return schema


def _primitive_array_to_schema_object(field: ListType) -> Dict[str, Any]:
    """
    Get a SchemaObject for a list of primitive types

    :param field: the field that determines the value type
    :return: a SchemaObject
    """

    schema = {
        "type": "array",
<<<<<<< HEAD
        "title": "List of {}".format(field.field.__class__.__name__),
        "items": _field_to_schema_object(field.field),
=======
        "title": f"List of {field.__class__.__name__}",
        "items": _primitive_field_to_schema_object(field),
>>>>>>> b18ed1fd
    }

    schema.update(_extract_model_description(field))

    return schema


def _primitive_dict_to_schema_object(field: DictType) -> Dict[str, Any]:
    """
    Get a SchemaObject for a dictionary of primitive types

    :param field: the field that determines the value type
    :return: a SchemaObject
    """

    schema = {
        "type": "object",
<<<<<<< HEAD
        "title": "Dictionary of {}".format(field.field.__class__.__name__),
        "additionalProperties": _field_to_schema_object(field.field),
=======
        "title": f"Dictionary of {field.__class__.__name__}",
        "additionalProperties": _primitive_field_to_schema_object(field),
>>>>>>> b18ed1fd
    }

    schema.update(_extract_model_description(field))

    return schema


def _model_field_to_schema_object(field: ModelType) -> Dict[str, Any]:
    """
    Get a SchemaObject for a model field.

    :param field: the field that determines the value type
    :return: a SchemaObject
    """

    schema = schematics_model_to_schema_object(field.model_class)
    schema.update(_extract_model_description(field))

    return schema


def schematics_model_to_schema_object(model: Type[Model]) -> Dict[str, Any]:
    """
    Convert a Schematics model to an OpenAPI 3 SchemaObject

    :param model: the model to be converted
    :return: a SchemaObject
    """
    schema = {
        "type": "object",
        "title": model.__name__,
        "properties": (_model_fields_to_schema_object_properties(model)),
    }

    required = list(_get_required_fields(model))

    if required:
        schema["required"] = required

    return schema<|MERGE_RESOLUTION|>--- conflicted
+++ resolved
@@ -170,12 +170,8 @@
 
     schema = {
         "type": "array",
-<<<<<<< HEAD
-=======
         "title": f"List of {model.__name__}",
->>>>>>> b18ed1fd
-        "items": schematics_model_to_schema_object(model),
-        "title": "List of {}".format(model.__name__)
+        "items": schematics_model_to_schema_object(model)
     }
 
     schema.update(_extract_model_description(field))
@@ -214,13 +210,8 @@
 
     schema = {
         "type": "array",
-<<<<<<< HEAD
-        "title": "List of {}".format(field.field.__class__.__name__),
+        "title": f"List of {field.field.__class__.__name__}",
         "items": _field_to_schema_object(field.field),
-=======
-        "title": f"List of {field.__class__.__name__}",
-        "items": _primitive_field_to_schema_object(field),
->>>>>>> b18ed1fd
     }
 
     schema.update(_extract_model_description(field))
@@ -238,13 +229,8 @@
 
     schema = {
         "type": "object",
-<<<<<<< HEAD
-        "title": "Dictionary of {}".format(field.field.__class__.__name__),
-        "additionalProperties": _field_to_schema_object(field.field),
-=======
-        "title": f"Dictionary of {field.__class__.__name__}",
-        "additionalProperties": _primitive_field_to_schema_object(field),
->>>>>>> b18ed1fd
+        "title": f"Dictionary of {field.field.__class__.__name__}",
+        "additionalProperties": _field_to_schema_object(field.field)
     }
 
     schema.update(_extract_model_description(field))
